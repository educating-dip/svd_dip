import os
import socket
import datetime
import contextlib
import torch
import numpy as np
import tensorboardX
from torch.optim import Adam
from torch.nn import MSELoss
from torch.cuda.amp import autocast, GradScaler
from warnings import warn
from functools import partial
from copy import deepcopy
from tqdm import tqdm

from .network import UNet, UNet3D
from .utils import poisson_loss, tv_loss, tv_loss_3d, PSNR, normalize, extract_learnable_params

from .svd_replacement import get_svd_layer


class LRPolicy():
    """
    Learning rate policy implementing linear warmup phase(s), for use with
    the `LambdaLR` scheduler.
    """
    def __init__(self, init_lr, lr, num_warmup_iter, num_iterations):
        self.init_lr = init_lr
        self.lr = lr
        self.num_warmup_iter = num_warmup_iter
        self.num_iterations = num_iterations
        self.lambda_fct = np.ones(self.num_iterations + 1)
        self.restart(0, init_lr, lr, preserve_initial_warmup=False)

    def restart(self, epoch, init_lr, lr, preserve_initial_warmup=True):
        """
        Add a linear warmup phase starting at `epoch`, linearly increasing
        from `init_lr` to `lr`. After the warmup, `lr` is used. Optionally, the
        initial warmup phase is respected by taking the pointwise minimum of
        both rates.
        Note: `epoch` specifies the iteration.
        """
        n = min(self.num_warmup_iter, max(0, self.num_iterations + 1 - epoch))

        self.lambda_fct[epoch:epoch+n] = np.linspace(
                init_lr/self.lr if self.lr != 0. else 1.,
                lr/self.lr if self.lr != 0. else 1.,
                self.num_warmup_iter)[:n]

        self.lambda_fct[epoch+n:] = lr/self.lr if self.lr != 0. else 1.

        if preserve_initial_warmup:
            self.lambda_fct[epoch:self.num_warmup_iter] = np.minimum(
                    self.lambda_fct[epoch:self.num_warmup_iter],
                    np.linspace(
                            self.init_lr/self.lr if self.lr != 0. else 1., 1.,
                            self.num_warmup_iter)[epoch:])

    def __call__(self, epoch):
        """Note: `epoch` specifies the iteration."""
        return self.lambda_fct[epoch]


def get_iterates_iters(cfg, iterations):
    s = []

    if cfg.mode == 'standard_sequence':
        s += range(100)
        s += range(100, 250, 5)
        s += range(250, 1000, 25)
        s += range(1000, 5000, 100)
        s += range(5000, 10000, 500)
        s += range(10000, iterations, 2500)
    elif cfg.mode == 'manual':
        pass
    else:
        raise ValueError('Unknown iterates selection mode \'{}\''
                         .format(cfg.mode))

    if cfg.manual_iters is not None:
        s += cfg.manual_iters

    s = [i for i in s if i < iterations]
    s = sorted(list(set(s)))

    return s

class DeepImagePriorReconstructor():
    """
    CT reconstructor applying DIP with TV regularization (see [2]_).
    The DIP was introduced in [1].
    .. [1] V. Lempitsky, A. Vedaldi, and D. Ulyanov, 2018, "Deep Image Prior".
           IEEE/CVF Conference on Computer Vision and Pattern Recognition.
           https://doi.org/10.1109/CVPR.2018.00984
    .. [2] D. Otero Baguer, J. Leuschner, M. Schmidt, 2020, "Computed
           Tomography Reconstruction Using Deep Image Prior and Learned
           Reconstruction Methods". Inverse Problems.
           https://doi.org/10.1088/1361-6420/aba415
    """

    def __init__(self, ray_trafo_module, reco_space, observation_space, cfg, ray_trafo_module_adjoint=None, exact_pinv_ray_trafo_module=None):

        self.reco_space = reco_space
        self.observation_space = observation_space
        self.cfg = cfg
        self.device = torch.device(('cuda:0' if torch.cuda.is_available() else 'cpu'))
        self.ray_trafo_module = ray_trafo_module.to(self.device)
        self.ray_trafo_module_adjoint = ray_trafo_module_adjoint.to(self.device) if ray_trafo_module_adjoint is not None else None
        self.exact_pinv_ray_trafo_module = exact_pinv_ray_trafo_module.to(self.device) if exact_pinv_ray_trafo_module is not None else None
        self.init_model()

    def init_model(self):

        input_depth = 1 if not self.cfg.add_init_reco else 2
        output_depth = 1
        scaling_kwargs = {
            'mean_in': self.cfg.stats.mean_fbp,
            'mean_out': self.cfg.stats.mean_gt,
            'std_in': self.cfg.stats.std_fbp,
            'std_out': self.cfg.stats.std_gt
            } if self.cfg.normalize_by_stats else {}

        if len(self.reco_space.shape) == 2:
            self.model = UNet(
                input_depth,
                output_depth,
                channels=self.cfg.arch.channels[:self.cfg.arch.scales],
                skip_channels=self.cfg.arch.skip_channels[:self.cfg.arch.scales],
                use_sigmoid=self.cfg.arch.use_sigmoid,
                use_norm=self.cfg.arch.use_norm,
                norm_type=self.cfg.arch.norm_type,
                use_scale_in_layer = (self.cfg.normalize_by_stats and
                        ((not self.cfg.recon_from_randn) or
                        self.cfg.add_init_reco)),
                use_scale_out_layer = self.cfg.normalize_by_stats,
                scaling_kwargs = scaling_kwargs
                ).to(self.device)
        elif len(self.reco_space.shape) == 3:
            self.model = UNet3D(
                input_depth,
                output_depth,
                channels=self.cfg.arch.channels[:self.cfg.arch.scales],
                skip_channels=self.cfg.arch.skip_channels[:self.cfg.arch.scales],
                down_channel_overrides=self.cfg.arch.down_channel_overrides,
                down_single_conv=self.cfg.arch.down_single_conv,
                use_sigmoid=self.cfg.arch.use_sigmoid,
                use_norm=self.cfg.arch.use_norm,
                use_relu_out=self.cfg.arch.use_relu_out == 'model',
                out_kernel_size=self.cfg.arch.out_kernel_size,
                pre_out_channels=self.cfg.arch.pre_out_channels,
                pre_out_kernel_size=self.cfg.arch.pre_out_kernel_size,
                insert_res_blocks_before=self.cfg.arch.insert_res_blocks_before,
                approx_conv3d_at_scales=self.cfg.arch.approx_conv3d_at_scales,
                approx_conv3d_low_rank_dim=self.cfg.arch.approx_conv3d_low_rank_dim
                ).to(self.device)
        else:
            raise ValueError

    def replace_model_by_svd_model(self):

        if self.cfg.arch.svd_replace_inc:
            self.model.inc.conv[0] = get_svd_layer(self.model.inc.conv[0], rank_frac=1, adaptive_threshold=-1)

        if self.cfg.arch.svd_replace_down > 0:
            counter = len(self.model.down)
            for block in self.model.down:
                if counter <= self.cfg.arch.svd_replace_down:
                    block.conv[0] = get_svd_layer(block.conv[0], rank_frac=self.cfg.arch.svd_rank_frac, adaptive_threshold=self.cfg.arch.svd_cutoff_threshold)
                    block.conv[3] = get_svd_layer(block.conv[3], rank_frac=self.cfg.arch.svd_rank_frac, adaptive_threshold=self.cfg.arch.svd_cutoff_threshold)
                    counter = counter - 1

        if self.cfg.arch.svd_replace_up > 0:
            counter = 1
            for block in self.model.up:
                if counter <= self.cfg.arch.svd_replace_up:
                    block.conv[1] = get_svd_layer(block.conv[1], rank_frac=self.cfg.arch.svd_rank_frac, adaptive_threshold=self.cfg.arch.svd_cutoff_threshold)
                    block.conv[4] = get_svd_layer(block.conv[4], rank_frac=self.cfg.arch.svd_rank_frac, adaptive_threshold=self.cfg.arch.svd_cutoff_threshold)
                    counter = counter + 1

        if self.cfg.arch.svd_replace_skip:
            for block in self.model.up:
                block.skip_conv[0] = get_svd_layer(block.skip_conv[0], rank_frac=1, adaptive_threshold=-1)

        if self.cfg.arch.svd_replace_outc:
            self.model.outc.conv = get_svd_layer(self.model.outc.conv, rank_frac=1, adaptive_threshold=-1)

    def apply_model_on_test_data(self, net_input):
        test_scaling = self.cfg.get('implicit_scaling_except_for_test_data')
        if test_scaling is not None and test_scaling != 1.:
            if self.cfg.recon_from_randn:
                if self.cfg.add_init_reco:
                    net_input = torch.cat(
                            (test_scaling * net_input[:, 0].unsqueeze(dim=1),
                             net_input[:, 1].unsqueeze(dim=1)), dim=1)
            else:
                net_input = test_scaling * net_input
            output = self.model(net_input)
            output = output / test_scaling
        else:
            output = self.model(net_input)

        return output

    def reconstruct(self, noisy_observation, fbp=None, ground_truth=None,
                    return_histories=False, return_iterates=False,
                    return_iterates_params=False):
        """
        Parameters
        ----------
        noisy_observation : :class:`torch.Tensor`
            Noisy observation.
        fbp : :class:`torch.Tensor`, optional
            Input reconstruction (e.g. filtered backprojection).
        ground_truth : :class:`torch.Tensor`, optional
            Ground truth image.
        return_histories : bool, optional
            Whether to return histories of loss, PSNR and learning rates.
            The default is `False`.
        return_iterates : bool, optional
            Whether to return a selection of iterates, configured via
            ``self.cfg.return_iterates_selection``.
            The default is `False`.
        return_iterates_params : bool, optional
            Whether to return the parameters for a selection of iterates,
            configured via ``self.cfg.return_iterates_params_selection``.
            The default is `False`.

        Returns
        -------
        out : :class:`numpy.ndarray`
            The reconstruction with minimum loss value reached.
        histories : dict, optional
            Histories, contained in a dict under the following keys:
            `'loss'`, `'psnr'`, `'lr_encoder'`, `'lr_decoder'`.
            Each history is a list of scalar values.
            Only provided if ``return_histories=True``.
        iterates : list of :class:`numpy.ndarray`, optional
            Reconstructions at intermediate iterations.
            Only provided if ``return_iterates=True``.
        iterates_iters : list of int, optional
            Iterations corresponding to `iterates`.
            Only provided if ``return_iterates=True``.
        iterates_params : list of :class:`numpy.ndarray`, optional
            Model parameters (state dictionaries) at intermediate iterations.
            Only provided if ``return_iterates_params=True``.
        iterates_params_iters : list of int, optional
            Iterations corresponding to `iterates_params`.
            Only provided if ``return_iterates_params=True``.
        """

        scaling = self.cfg.get('explicit_scaling_for_test_data', None) or 1.

        noisy_observation = noisy_observation * scaling
        fbp = fbp * scaling
        ground_truth = ground_truth * scaling

        current_time = datetime.datetime.now().strftime('%b%d_%H-%M-%S')
        comment = 'DIP+TV'
        if self.cfg.optim.loss_function == 'mse_sure':
            comment += '_SURE'
        if self.cfg.arch.use_svd_replacement:
            pretraining_string = 'P=' + ('Prt' if self.cfg.load_pretrain_model else 'Rnd')
            if self.cfg.arch.svd_cutoff_threshold < 1 and self.cfg.arch.svd_cutoff_threshold >= 0:
                rank_string = 'Cf=' + str(self.cfg.arch.svd_cutoff_threshold)
            else:
                rank_string = 'Rf=' + str(self.cfg.arch.svd_rank_frac)
            comment += '_SVD_' + '_'.join([pretraining_string, 'D' + str(self.cfg.arch.svd_replace_down), 'U' + str(self.cfg.arch.svd_replace_up), rank_string])
        logdir = os.path.join(
            self.cfg.log_path,
            current_time + '_' + socket.gethostname() + comment)
        self.writer = tensorboardX.SummaryWriter(logdir=logdir)

        if self.cfg.torch_manual_seed:
            torch.random.manual_seed(self.cfg.torch_manual_seed)

        self.init_model()
        if self.cfg.load_pretrain_model:
            path = \
                self.cfg.learned_params_path if self.cfg.learned_params_path.endswith('.pt') \
                    else self.cfg.learned_params_path + '.pt'
            self.model.load_state_dict(torch.load(path, map_location=self.device))
        else:
            self.model.to(self.device)

        if self.cfg.arch.use_svd_replacement:
            self.replace_model_by_svd_model()

        self.model.train()

        if self.cfg.recon_from_randn:
            self.net_input = 0.1 * \
                torch.randn(1, *self.reco_space.shape)[None].to(self.device)
            if self.cfg.add_init_reco:
                self.net_input = \
                    torch.cat([fbp.to(self.device), self.net_input], dim=1)
        else:
            self.net_input = fbp.to(self.device)

        self.init_optimizer()
        self.init_scheduler()
        y_delta = noisy_observation.to(self.device)

        if self.cfg.use_mixed:
            scaler = GradScaler()

        if self.cfg.optim.loss_function in ['mse', 'mse_sure']:
            criterion = MSELoss()
        elif self.cfg.optim.loss_function == 'poisson':
            criterion = partial(poisson_loss,
                                photons_per_pixel=self.cfg.optim.photons_per_pixel,
                                mu_max=self.cfg.optim.mu_max)
        else:
            warn('Unknown loss function, falling back to MSE')
            criterion = MSELoss()

        tv_loss_fun = tv_loss if len(self.reco_space.shape) == 2 else tv_loss_3d

        iterates_iters = []
        if return_iterates:
            iterates_iters = get_iterates_iters(
                self.cfg.return_iterates_selection,
                self.cfg.optim.iterations)
        iterates_params_iters = []
        if return_iterates_params:
            iterates_params_iters = get_iterates_iters(
                self.cfg.return_iterates_params_selection,
                self.cfg.optim.iterations)

        iterates = []
        iterates_params = []

        best_loss = np.inf
        best_output = self.apply_model_on_test_data(self.net_input).detach()
        if self.cfg.arch.use_relu_out == 'post':
            best_output = torch.nn.functional.relu(best_output)

        loss_history = []
        psnr_history = []
        lr_encoder_history = []
        lr_decoder_history = []
        loss_avg_history = []
        last_lr_adaptation_iter = 0

<<<<<<< HEAD
        self.writer.add_image('fbp', normalize(fbp[0, ...]).cpu().numpy(), 0)
        self.writer.add_image('ground_truth', normalize(ground_truth[0, ...]).cpu().numpy(), 0)
=======
        max_best_output_psnr = -np.inf
        max_psnr_reco = None
>>>>>>> bd617264

        with tqdm(range(self.cfg.optim.iterations), desc='DIP', disable= not self.cfg.show_pbar) as pbar:
            for i in pbar:
                self.optimizer.zero_grad()
                with autocast() if self.cfg.use_mixed else contextlib.nullcontext():
                    if self.cfg.optim.loss_function != 'mse_sure':
                        output = self.apply_model_on_test_data(self.net_input)
                        output_y = self.ray_trafo_module(output)
                        loss = criterion(output_y, y_delta) + scaling * self.cfg.optim.gamma * tv_loss_fun(output)
                    else:
                        if self.cfg.optim.mse_sure_sigma == 'from_ground_truth':
                            sigma_ = torch.sqrt(torch.mean((y_delta - self.ray_trafo_module(ground_truth.to(y_delta.device)))**2))
                        else:
                            sigma_ = self.cfg.optim.mse_sure_sigma
                        assert not self.cfg.recon_from_randn
                        
                        sig2 = sigma_ ** 2
                        eps = self.cfg.optim.mse_sure_epsilon
                        u = self.ray_trafo_module_adjoint(y_delta).clone() # * (1./sig2)
                        output = self.apply_model_on_test_data(u)
                        output_y = self.ray_trafo_module(output)

                        def P(x):
                            return self.exact_pinv_ray_trafo_module(self.ray_trafo_module(x))

                        def div_approx(f):
                            b = torch.randn(10, *u.shape[1:], dtype=u.dtype, device=u.device)
                            m = b.mean()
                            c = torch.sqrt(torch.mean((b - m) ** 2))
                            b = (b - m) / c
                            df = P(f(u + eps * b) - output.clone())
                            N_eps = eps * output.numel()
                            MC = torch.mean(torch.sum(b * df / N_eps, dim=(1, 2, 3)), dim=0)
                            # from functorch import jvp
                            # _, MC = jvp(lambda x: torch.mean(torch.sum(b * P(f(x)), dim=(1, 2, 3)), dim=0), (u.repeat(b.shape[0], 1, 1, 1),), (b,))
                            return MC

                        x_ML = fbp.to(output.device)
                        c3 = sig2 * div_approx(self.apply_model_on_test_data)
                        if not self.cfg.optim.mse_sure_use_BP_variant:
                            c2 = torch.mean((P(output)) ** 2)
                            c4 = torch.mean(x_ML * output)
                            eta = c2 - 2 * c4 + 2 * c3
                        else:
                            LS = self.ray_trafo_module(output) - y_delta
                            l = torch.mean(self.exact_pinv_ray_trafo_module(LS) ** 2)
                            eta = l + 2 * c3
                        loss = eta + scaling * self.cfg.optim.gamma * tv_loss_fun(output)

                if i in iterates_params_iters:
                    iterates_params.append(deepcopy(self.model.state_dict()))

                if self.cfg.use_mixed:
                    scaler.scale(loss).backward()
                    scaler.unscale_(self.optimizer)
                else:
                    loss.backward()
                torch.nn.utils.clip_grad_norm_(self.model.parameters(), max_norm=self.cfg.optim.clip_grad_max_norm)
                if self.cfg.use_mixed:
                    scaler.step(self.optimizer)
                    scale = scaler.get_scale()
                    scaler.update()
                else:
                    self.optimizer.step()

                if return_histories:
                    lr_encoder_history.append(self.optimizer.param_groups[0]['lr'])
                    lr_decoder_history.append(self.optimizer.param_groups[1]['lr'])
                self.writer.add_scalar('lr_encoder', self.optimizer.param_groups[0]['lr'], i)
                self.writer.add_scalar('lr_decoder', self.optimizer.param_groups[1]['lr'], i)

                if self.cfg.use_mixed:
                    # avoid calling scheduler before optimizer in case of nan/inf values
                    # https://discuss.pytorch.org/t/optimizer-step-before-lr-scheduler-step-error-using-gradscaler/92930/8
                    if scaler.get_scale() == scale:
                        self.scheduler.step()
                else:
                    self.scheduler.step()
                for p in self.model.parameters():
                    p.data.clamp_(-1000, 1000) # MIN,MAX

                if loss.item() < best_loss:
                    best_loss = loss.item()
                    best_output = output.detach()
                    if self.cfg.arch.use_relu_out == 'post':
                        best_output = torch.nn.functional.relu(best_output)

                if self.cfg.optim.use_adaptive_lr or return_histories:
                    loss_history.append(loss.item())

                if self.cfg.optim.use_adaptive_lr:
                    loss_avg_history.append(np.inf if i+1 < self.cfg.optim.adaptive_lr.num_avg_iter else
                                            np.mean(loss_history[-self.cfg.optim.adaptive_lr.num_avg_iter:]))

                    if (i >= last_lr_adaptation_iter + self.cfg.optim.adaptive_lr.num_avg_iter and
                            loss_avg_history[-1] > loss_avg_history[-self.cfg.optim.adaptive_lr.num_avg_iter-1] * (1. - self.cfg.optim.adaptive_lr.min_rel_loss_decrease)):
                        self._adapt_lr(i)
                        last_lr_adaptation_iter = i

                if ground_truth is not None:
                    best_output_psnr = PSNR(best_output.detach().cpu(), ground_truth.cpu())
                    output_psnr = PSNR((torch.nn.functional.relu(output) if self.cfg.arch.use_relu_out == 'post' else output).detach().cpu(), ground_truth.cpu())
                    if return_histories:
                        psnr_history.append(output_psnr)
                    pbar.set_postfix({'output_psnr': output_psnr})
                    self.writer.add_scalar('best_output_psnr', best_output_psnr, i)
                    self.writer.add_scalar('output_psnr', output_psnr, i)

                    if best_output_psnr > max_best_output_psnr:
                        max_best_output_psnr = best_output_psnr
                        max_psnr_reco = output.detach().clone().cpu().numpy()
                        max_psnr_iter = i
                    if (i % 1000 == 0 or i + 1 == self.cfg.optim.iterations) and max_psnr_reco is not None:
                        np.save('max_psnr_reco', max_psnr_reco)
                        with open('max_psnr_iter.txt', 'w') as f:
                            f.write(str(max_psnr_iter) + '\n')

                self.writer.add_scalar('loss', loss.item(),  i)
                if i in iterates_iters:
                    iterates.append((torch.nn.functional.relu(output) if self.cfg.arch.use_relu_out == 'post' else output)[0, ...].detach().cpu().numpy())
                if i % 1000 == 0:
                    if len(self.reco_space.shape) == 2:
                        self.writer.add_image('reco', normalize(best_output[0, ...]).cpu().numpy(), i)
                        self.writer.add_image('y_delta', normalize(y_delta[0, ...]).cpu().numpy(), i)
                    else:  # 3d
                        self.writer.add_image('reco_mid_slice',
                                normalize(best_output[0, :, best_output.shape[2] // 2, ...]).cpu().numpy(), i)

        self.writer.close()

        out = best_output[0, 0, ...].cpu().numpy()

        out = out / scaling

        optional_out = []
        if return_histories:
            histories = {'loss': loss_history,
                         'psnr': psnr_history,
                         'lr_encoder': lr_encoder_history,
                         'lr_decoder': lr_decoder_history}
            optional_out.append(histories)
        if return_iterates:
            optional_out.append(iterates)
            optional_out.append(iterates_iters)
        if return_iterates_params:
            optional_out.append(iterates_params)
            optional_out.append(iterates_params_iters)

        return (out, *optional_out) if optional_out else out

    def init_optimizer(self):
        """
        Initialize the optimizer.
        """

        optim_cls = torch.optim.RAdam if self.cfg.optim.use_radam else torch.optim.Adam
        self._optimizer = \
            optim_cls([{'params': extract_learnable_params(self.model,
                             ['down', 'inc']),
                             'lr': self.cfg.optim.encoder.lr},
                             {'params': extract_learnable_params(self.model,
                             ['up', 'scale', 'outc']),
                             'lr': self.cfg.optim.decoder.lr}])

    @property
    def optimizer(self):
        """
        :class:`torch.optim.Optimizer` :
        The optimizer, usually set by :meth:`init_optimizer`, which gets called
        in :meth:`train`.
        """
        return self._optimizer

    @optimizer.setter
    def optimizer(self, value):
        self._optimizer = value

    def init_scheduler(self):

        # always use `self.scheduler` to enable lr changes on checkpoint
        # returns, but set init_lr=lr and num_warmup_iter=0 if
        # `not self.cfg.optim.use_scheduler`, effectively disabling warmups
        if self.cfg.optim.use_scheduler:
            init_lr_encoder = self.cfg.optim.encoder.init_lr
            init_lr_decoder = self.cfg.optim.decoder.init_lr
            num_warmup_iter_encoder = self.cfg.optim.encoder.num_warmup_iter
            num_warmup_iter_decoder = self.cfg.optim.decoder.num_warmup_iter
        else:
            init_lr_encoder = self.cfg.optim.encoder.lr
            init_lr_decoder = self.cfg.optim.decoder.lr
            num_warmup_iter_encoder = 0
            num_warmup_iter_decoder = 0

        self._lr_policy_encoder = LRPolicy(
                init_lr=init_lr_encoder,
                lr=self.cfg.optim.encoder.lr,
                num_warmup_iter=num_warmup_iter_encoder,
                num_iterations=self.cfg.optim.iterations)
        self._lr_policy_decoder = LRPolicy(
                init_lr=init_lr_decoder,
                lr=self.cfg.optim.decoder.lr,
                num_warmup_iter=num_warmup_iter_decoder,
                num_iterations=self.cfg.optim.iterations)

        self._scheduler = torch.optim.lr_scheduler.LambdaLR(self.optimizer,
                lr_lambda=[self._lr_policy_encoder, self._lr_policy_decoder])

        self.init_lr_fct_encoder = 1.
        self.init_lr_fct_decoder = 1.
        self.lr_fct_encoder = 1.
        self.lr_fct_decoder = 1.

    def _adapt_lr(self, iteration):

        self.init_lr_fct_encoder *= self.cfg.optim.adaptive_lr.get('multiply_init_lr_by', 1.)
        self.init_lr_fct_decoder *= self.cfg.optim.adaptive_lr.get('multiply_init_lr_by', 1.)
        self.lr_fct_encoder *= self.cfg.optim.adaptive_lr.get('multiply_lr_by', 1.)
        self.lr_fct_decoder *= self.cfg.optim.adaptive_lr.get('multiply_lr_by', 1.)

        lr_encoder = self.cfg.optim.encoder.lr * self.lr_fct_encoder
        lr_decoder = self.cfg.optim.decoder.lr * self.lr_fct_decoder
        if (self.cfg.optim.use_scheduler and
                self.cfg.optim.adaptive_lr.restart_scheduler):
            init_lr_encoder = self.cfg.optim.encoder.init_lr * self.init_lr_fct_encoder
            init_lr_decoder = self.cfg.optim.decoder.init_lr * self.init_lr_fct_decoder
        else:
            init_lr_encoder = lr_encoder
            init_lr_decoder = lr_decoder

        self._lr_policy_encoder.restart(iteration, init_lr_encoder, lr_encoder,
                preserve_initial_warmup=not self.cfg.optim.adaptive_lr.restart_scheduler)
        self._lr_policy_decoder.restart(iteration, init_lr_decoder, lr_decoder,
                preserve_initial_warmup=not self.cfg.optim.adaptive_lr.restart_scheduler)

    @property
    def scheduler(self):
        """
        torch learning rate scheduler :
        The scheduler, usually set by :meth:`init_scheduler`, which gets called
        in :meth:`train`.
        """
        return self._scheduler

    @scheduler.setter
    def scheduler(self, value):
        self._scheduler = value<|MERGE_RESOLUTION|>--- conflicted
+++ resolved
@@ -341,13 +341,11 @@
         loss_avg_history = []
         last_lr_adaptation_iter = 0
 
-<<<<<<< HEAD
+        max_best_output_psnr = -np.inf
+        max_psnr_reco = None
+
         self.writer.add_image('fbp', normalize(fbp[0, ...]).cpu().numpy(), 0)
         self.writer.add_image('ground_truth', normalize(ground_truth[0, ...]).cpu().numpy(), 0)
-=======
-        max_best_output_psnr = -np.inf
-        max_psnr_reco = None
->>>>>>> bd617264
 
         with tqdm(range(self.cfg.optim.iterations), desc='DIP', disable= not self.cfg.show_pbar) as pbar:
             for i in pbar:
